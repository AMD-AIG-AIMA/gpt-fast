--- conflicted
+++ resolved
@@ -84,6 +84,35 @@
     use_mm_proj: bool = True
     hidden_size: int = 3584 # This is the hidden dimension from the LLM
 
+
+@MultimodalModelArgs.register("qwen")
+@dataclass
+class QwenVisionModelArgs(MultimodalModelArgs):
+    depth: int = 32,
+    hidden_act: str = "silu",
+    hidden_size: int = 1280,
+    intermediate_size: int = 3420,
+    num_heads: int = 16,
+    in_chans: int = 3,
+    out_hidden_size: int = 2048,
+    patch_size: int = 14,
+    spatial_merge_size: int = 2,
+    spatial_patch_size: int = 14,
+    window_size: int = 112,
+    fullatt_block_indexes: list = [
+      7,
+      15,
+      23,
+      31
+    ],
+    tokens_per_second: int = 2,
+    temporal_patch_size: int = 2,
+    mropes: bool = True,
+    image_factor: int = 28,
+    min_pixels: int = 4 * 28 * 28,
+    max_pixels: int = 4098 * 28 * 28,
+    max_ratio: int = 200
+        
 
 @MultimodalModelArgs.register("llama")
 @dataclass
@@ -232,115 +261,75 @@
         use_mm_proj= True,
         hidden_size=896,
     ),
-<<<<<<< HEAD
+    "Qwen2.5-VL-3B-Instruct": dict(
+        depth= 32,
+        hidden_act= "silu",
+        hidden_size= 1280,
+        intermediate_size= 3420,
+        num_heads= 16,
+        in_chans= 3,
+        out_hidden_size= 2048,
+        patch_size= 14,
+        spatial_merge_size= 2,
+        spatial_patch_size= 14,
+        window_size= 112,
+        fullatt_block_indexes= [
+          7,
+          15,
+          23,
+          31
+        ],
+        tokens_per_second= 2,
+        temporal_patch_size= 2
+        ),
+        "Qwen2.5-VL-7B-Instruct": dict(
+        depth= 32,
+        hidden_act= "silu",
+        hidden_size= 1280,
+        intermediate_size= 3420,
+        num_heads= 16,
+        in_chans= 3,
+        out_hidden_size= 3584,
+        patch_size= 14,
+        spatial_merge_size= 2,
+        spatial_patch_size= 14,
+        window_size= 112,
+        fullatt_block_indexes= [
+          7,
+          15,
+          23,
+          31
+        ],
+        tokens_per_second= 2,
+        temporal_patch_size= 2
+        ),
+        "Qwen2.5-VL-72B-Instruct": dict(
+        depth= 32,
+        hidden_act= "silu",
+        hidden_size= 1280,
+        intermediate_size= 3456,
+        num_heads= 16,
+        in_chans= 3,
+        out_hidden_size= 8192,
+        patch_size= 14,
+        spatial_merge_size= 2,
+        spatial_patch_size= 14,
+        window_size= 112,
+        fullatt_block_indexes= [
+          7,
+          15,
+          23,
+          31
+        ],
+        tokens_per_second= 2,
+        temporal_patch_size= 2
+        ),
     "llama-3.2-11b-vision-instruct": dict(
-        attention_heads=16,
-        hidden_act="gelu",
-        hidden_size=1280,
-        image_size=560,
-    ),
+          attention_heads=16,
+          hidden_act="gelu",
+          hidden_size=1280,
+          image_size=560,
+      ),
 }
-=======
-    
-    "Qwen2.5-VL-3B-Instruct": dict(
-    depth= 32,
-    hidden_act= "silu",
-    hidden_size= 1280,
-    intermediate_size= 3420,
-    num_heads= 16,
-    in_chans= 3,
-    out_hidden_size= 2048,
-    patch_size= 14,
-    spatial_merge_size= 2,
-    spatial_patch_size= 14,
-    window_size= 112,
-    fullatt_block_indexes= [
-      7,
-      15,
-      23,
-      31
-    ],
-    tokens_per_second= 2,
-    temporal_patch_size= 2
-    ),
-    "Qwen2.5-VL-7B-Instruct": dict(
-    depth= 32,
-    hidden_act= "silu",
-    hidden_size= 1280,
-    intermediate_size= 3420,
-    num_heads= 16,
-    in_chans= 3,
-    out_hidden_size= 3584,
-    patch_size= 14,
-    spatial_merge_size= 2,
-    spatial_patch_size= 14,
-    window_size= 112,
-    fullatt_block_indexes= [
-      7,
-      15,
-      23,
-      31
-    ],
-    tokens_per_second= 2,
-    temporal_patch_size= 2
-    ),
-    "Qwen2.5-VL-72B-Instruct": dict(
-    depth= 32,
-    hidden_act= "silu",
-    hidden_size= 1280,
-    intermediate_size= 3456,
-    num_heads= 16,
-    in_chans= 3,
-    out_hidden_size= 8192,
-    patch_size= 14,
-    spatial_merge_size= 2,
-    spatial_patch_size= 14,
-    window_size= 112,
-    fullatt_block_indexes= [
-      7,
-      15,
-      23,
-      31
-    ],
-    tokens_per_second= 2,
-    temporal_patch_size= 2
-    ),
-}
-
-@dataclass
-class QwenVisionModelArgs:
-    depth: int = 32,
-    hidden_act: str = "silu",
-    hidden_size: int = 1280,
-    intermediate_size: int = 3420,
-    num_heads: int = 16,
-    in_chans: int = 3,
-    out_hidden_size: int = 2048,
-    patch_size: int = 14,
-    spatial_merge_size: int = 2,
-    spatial_patch_size: int = 14,
-    window_size: int = 112,
-    fullatt_block_indexes: list = [
-      7,
-      15,
-      23,
-      31
-    ],
-    tokens_per_second: int = 2,
-    temporal_patch_size: int = 2,
-    mropes: bool = True,
-    image_factor: int = 28,
-    min_pixels: int = 4 * 28 * 28,
-    max_pixels: int = 4098 * 28 * 28,
-    max_ratio: int = 200,
-
-
-    def __post_init__(self):
-        pass
-
-    @classmethod
-    def from_name(cls, name: str):
-        if name in mm_transformer_config:
-            return cls(**mm_transformer_config[name])
-        raise ValueError("Please set the Qwen config manually")
->>>>>>> b732b7ca
+  
+  
