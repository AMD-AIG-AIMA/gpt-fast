--- conflicted
+++ resolved
@@ -1,276 +1,268 @@
-# Copyright (c) Meta Platforms, Inc. and affiliates.
-# All rights reserved.
-
-# This source code is licensed under the license found in the
-# LICENSE file in the root directory of this source tree.
-# python scripts/convert_hf_checkpoint.py --checkpoint_dir checkpoints/meta-llama/llama-2-7b-chat-hf --model_name llama-2.7b-chat
-import json
-import re
-import shutil
-import sys
-from pathlib import Path
-from typing import Optional
-from safetensors.torch import load_file as load_safetensors_file
-import torch
-
-# support running without installing as a package
-wd = Path(__file__).parent.parent.resolve()
-sys.path.append(str(wd))
-
-from model import ModelArgs
-
-
-@torch.inference_mode()
-def convert_hf_checkpoint(
-    *,
-    checkpoint_dir: Path = Path("checkpoints/meta-Transformer/Transformer-2-7b-chat-hf"),
-    model_name: Optional[str] = None,
-) -> None:
-    if model_name is None:
-        model_name = checkpoint_dir.name
-
-    config = ModelArgs.from_name(model_name)
-    print(f"Model config {config.__dict__}")
-
-    # Load the json file containing weight mapping
-    model_map_json_safetensors = checkpoint_dir / 'model.safetensors.index.json'
-    model_map_json_pytorch = checkpoint_dir / "pytorch_model.bin.index.json"
-    model_map_json = None
-   
-    try:
-      assert model_map_json_safetensors.is_file()
-      model_map_json = model_map_json_safetensors
-      print(f"Found safetensors index at {model_map_json_safetensors}")
-    except AssertionError:
-      print(f"{model_map_json_safetensors} not found")
-    if model_map_json is None:
-      try:
-        assert model_map_json_pytorch.is_file()
-        model_map_json = model_map_json_pytorch
-        print(f"Found pytorch index at {model_map_json_pytorch}")
-      except AssertionError:
-        print(f"{model_map_json_pytorch} not found")
-   
-    if model_map_json is None:
-        print(f"Could not find index file in {checkpoint_dir}")
-        model_map_json = create_simple_index_file(checkpoint_dir)
-
-    with open(model_map_json) as json_map:
-        bin_index = json.load(json_map)
-
-    weight_map = {
-        "model.embed_tokens.weight": "tok_embeddings.weight",
-        "model.layers.{}.self_attn.q_proj.bias": "layers.{}.attention.wq.bias",
-        "model.layers.{}.self_attn.q_proj.weight": "layers.{}.attention.wq.weight",
-        "model.layers.{}.self_attn.k_proj.bias": "layers.{}.attention.wk.bias",
-        "model.layers.{}.self_attn.k_proj.weight": "layers.{}.attention.wk.weight",
-        "model.layers.{}.self_attn.v_proj.bias": "layers.{}.attention.wv.bias",
-        "model.layers.{}.self_attn.v_proj.weight": "layers.{}.attention.wv.weight",
-        "model.layers.{}.self_attn.o_proj.weight": "layers.{}.attention.wo.weight",
-        'model.layers.{}.self_attn.rotary_emb.inv_freq': None,
-        'model.layers.{}.mlp.gate_proj.weight': 'layers.{}.feed_forward.w1.weight',
-        "model.layers.{}.mlp.up_proj.weight": "layers.{}.feed_forward.w3.weight",
-        "model.layers.{}.mlp.down_proj.weight": "layers.{}.feed_forward.w2.weight",
-        "model.layers.{}.input_layernorm.weight": "layers.{}.attention_norm.weight",
-        "model.layers.{}.post_attention_layernorm.weight": "layers.{}.ffn_norm.weight",
-        "model.layers.{}.cross_attn.k_norm.weight": "layers.{}.cross_attention.k_norm.weight",
-        "model.layers.{}.cross_attn.k_proj.weight": "layers.{}.cross_attention.wk.weight",
-        "model.layers.{}.cross_attn.o_proj.weight": "layers.{}.cross_attention.wo.weight",
-        "model.layers.{}.cross_attn.q_norm.weight": "layers.{}.cross_attention.q_norm.weight",
-        "model.layers.{}.cross_attn.q_proj.weight": "layers.{}.cross_attention.wq.weight",
-        "model.layers.{}.cross_attn.v_proj.weight": "layers.{}.cross_attention.wv.weight",
-        "model.layers.{}.cross_attn_attn_gate": "layers.{}.cross_attn_attn_gate",
-        "model.layers.{}.cross_attn_mlp_gate": "layers.{}.cross_attn_mlp_gate",
-        "model.norm.weight": "norm.weight",
-        "lm_head.weight": "output.weight",
-    }
-    bin_files = {checkpoint_dir / bin for bin in bin_index["weight_map"].values()}
-
-    def permute(w, n_head):
-        if len(w.shape) == 1:
-            # For bias
-            return (
-                w.unsqueeze(1).view(n_head, 2, config.head_dim // 2, 1)
-                .transpose(1, 2)
-                .reshape(config.head_dim * n_head, 1).squeeze(1)
-            )
-        else:
-            dim = config.dim
-            return (
-                w.view(n_head, 2, config.head_dim // 2, dim)
-                .transpose(1, 2)
-                .reshape(config.head_dim * n_head, dim)
-            )
-
-    merged_result = {}
-    for file in sorted(bin_files):
-       if "safetensors" in str(file):
-           state_dict = load_safetensors_file(str(file), device="cpu")
-           merged_result.update(state_dict)
-       else:
-           state_dict = torch.load(str(file), map_location="cpu", mmap=True, weights_only=True)
-           merged_result.update(state_dict)
-    # Remove 'language_model' prefix from keys
-    merged_result = {
-        k[len("language_model."):] if k.startswith("language_model.") else k: v 
-        for k, v in merged_result.items()
-    }
-    final_result = {}
-    if 'lm_head.weight' not in merged_result:
-        merged_result['lm_head.weight'] = merged_result['model.embed_tokens.weight']
-    if "llava" in model_name.lower():
-        save_llava_vision_parts(merged_result, checkpoint_dir)
-<<<<<<< HEAD
-    elif "llama" in model_name.lower() and "vision" in model_name.lower():
-        save_llama_vision_parts(merged_result, checkpoint_dir)
-=======
-    if "qwen2.5" in model_name.lower():
-        save_qwen2_5vl_vision_parts(merged_result, checkpoint_dir)
->>>>>>> b732b7ca
-    for key, value in merged_result.items():
-        if "llava" in model_name.lower() and key.startswith(
-            ("model.vision_tower", "model.mm_projector", "model.image_newline")
-        ):
-            continue  # Skip these keys for final_result
-<<<<<<< HEAD
-        elif "llama" in model_name.lower() and key.startswith(
-            ("vision_model", "multi_modal_projector")
-        ):
-            continue  # Skip these keys for final_result
-            
-=======
-        if "qwen2.5" in model_name.lower() and key.startswith("visual"):
-            continue
->>>>>>> b732b7ca
-        if "layers" in key:
-            abstract_key = re.sub(r'(\d+)', '{}', key)
-            layer_num = re.search(r'\d+', key).group(0)
-            new_key = weight_map[abstract_key]
-            if new_key is None:
-                continue
-            new_key = new_key.format(layer_num)
-        else:
-            new_key = weight_map[key]
-
-        final_result[new_key] = value
-
-    for key in tuple(final_result.keys()):
-        if "wq" in key:
-            q = final_result[key]
-            k = final_result[key.replace("wq", "wk")]
-            v = final_result[key.replace("wq", "wv")]
-            q = permute(q, config.n_head)
-            k = permute(k, config.n_local_heads)
-            if 'cross_attention' in key:
-                final_result[key] = q
-                final_result[key.replace("wq", "wkv")] = torch.cat([k, v])
-            else:
-                final_result[key.replace("wq", "wqkv")] = torch.cat([q, k, v])
-                del final_result[key]
-            del final_result[key.replace("wq", "wk")]
-            del final_result[key.replace("wq", "wv")]
-    print(f"Saving checkpoint to {checkpoint_dir / 'model.pth'}")
-    torch.save(final_result, checkpoint_dir / "model.pth")
-    if 'llama-3' in model_name.lower():
-        # containing 3.1 and 3.2
-        if 'llama-3.' in model_name.lower():
-            original_dir = checkpoint_dir / "original"
-        else:
-            original_dir = checkpoint_dir / "original"
-        tokenizer_model = original_dir / "tokenizer.model"
-        tokenizer_model_tiktoken = checkpoint_dir / "tokenizer.model"
-        print(f"Copying {tokenizer_model} to {tokenizer_model_tiktoken}")
-        shutil.copy(tokenizer_model, tokenizer_model_tiktoken)
-
-def create_simple_index_file(checkpoint_dir: Path):
-    from safetensors.torch import safe_open
-    # Find all .bin and .safetensors files
-    model_files = list(checkpoint_dir.glob('*.bin')) + list(checkpoint_dir.glob('*.safetensors'))
-    if not model_files:
-        raise FileNotFoundError(f"No .bin or .safetensors files found in {checkpoint_dir}")
-
-    weight_map = {}
-    total_size = 0
-    for model_file in model_files:
-        file_size = model_file.stat().st_size
-        total_size += file_size
-        if model_file.suffix == '.bin':
-            # For .bin files
-            state_dict = torch.load(model_file, map_location='cpu')
-        else:
-            # For .safetensors files
-            with safe_open(model_file, framework="pt", device="cpu") as f:
-                state_dict = {key: f.get_tensor(key) for key in f.keys()}
-        
-        # Add each weight to the weight_map
-        for key in state_dict.keys():
-            weight_map[key] = model_file.name
-    if model_file.suffix == '.bin':
-        index_file = checkpoint_dir / 'pytorch_model.bin.index.json'
-    else:
-        index_file = checkpoint_dir / 'model.safetensors.index.json'
-    # Create the index
-    index = {
-    "metadata": {"total_size": total_size},
-    "weight_map": weight_map
-    }
-    # Write the index file
-    with open(index_file, 'w') as f:
-        json.dump(index, f, indent=2)
-    print(f"Created index file: {index_file}")
-    return index_file
-        
-def save_llava_vision_parts(merged_result, checkpoint_dir):
-    parts = [
-        "vision_tower",
-        "mm_projector",
-        "image_newline"]
-    vision_modules = {}
-    for key, value in merged_result.items():
-        for part in parts:
-            if key.startswith(f"model.{part}"):
-                # getting the model. out of the key
-                vision_modules[key[6:]] = value
-                break
- 
-    file_path = checkpoint_dir / "vision_modules.pth"
-    torch.save(vision_modules, file_path)
-    print(f"Saved vision_modules checkpoint to {file_path}")
-    
-def save_qwen2_5vl_vision_parts(merged_result, checkpoint_dir):
-    vision_modules = {}
-    for key, value in merged_result.items():
-        if key.startswith("visual"):
-            # getting the visual. out of the key
-            vision_modules[key[7:]] = value
-    file_path = checkpoint_dir / "vision_modules.pth"
-    torch.save(vision_modules, file_path)
-    print(f"Saved vision_modules checkpoint to {file_path}")
-
-def save_llama_vision_parts(merged_result, checkpoint_dir):
-    parts = [
-        "vision_model",
-        "multi_modal_projector"]
-    vision_modules = {}
-    for key, value in merged_result.items():
-        for part in parts:
-            if key.startswith(f"{part}"):
-                # getting the model. out of the key
-                vision_modules[key] = value
-                break
- 
-    file_path = checkpoint_dir / "vision_modules.pth"
-    torch.save(vision_modules, file_path)
-    print(f"Saved vision_modules checkpoint to {file_path}")
-
-if __name__ == '__main__':
-    import argparse
-    parser = argparse.ArgumentParser(description='Convert HuggingFace checkpoint.')
-    parser.add_argument('--checkpoint_dir', type=Path, default=Path("checkpoints/meta-llama/llama-2-7b-chat-hf"))
-    parser.add_argument('--model_name', type=str, default=None)
-
-    args = parser.parse_args()
-    convert_hf_checkpoint(
-        checkpoint_dir=args.checkpoint_dir,
-        model_name=args.model_name,
-    )
+# Copyright (c) Meta Platforms, Inc. and affiliates.
+# All rights reserved.
+
+# This source code is licensed under the license found in the
+# LICENSE file in the root directory of this source tree.
+# python scripts/convert_hf_checkpoint.py --checkpoint_dir checkpoints/meta-llama/llama-2-7b-chat-hf --model_name llama-2.7b-chat
+import json
+import re
+import shutil
+import sys
+from pathlib import Path
+from typing import Optional
+from safetensors.torch import load_file as load_safetensors_file
+import torch
+
+# support running without installing as a package
+wd = Path(__file__).parent.parent.resolve()
+sys.path.append(str(wd))
+
+from model import ModelArgs
+
+
+@torch.inference_mode()
+def convert_hf_checkpoint(
+    *,
+    checkpoint_dir: Path = Path("checkpoints/meta-Transformer/Transformer-2-7b-chat-hf"),
+    model_name: Optional[str] = None,
+) -> None:
+    if model_name is None:
+        model_name = checkpoint_dir.name
+
+    config = ModelArgs.from_name(model_name)
+    print(f"Model config {config.__dict__}")
+
+    # Load the json file containing weight mapping
+    model_map_json_safetensors = checkpoint_dir / 'model.safetensors.index.json'
+    model_map_json_pytorch = checkpoint_dir / "pytorch_model.bin.index.json"
+    model_map_json = None
+   
+    try:
+      assert model_map_json_safetensors.is_file()
+      model_map_json = model_map_json_safetensors
+      print(f"Found safetensors index at {model_map_json_safetensors}")
+    except AssertionError:
+      print(f"{model_map_json_safetensors} not found")
+    if model_map_json is None:
+      try:
+        assert model_map_json_pytorch.is_file()
+        model_map_json = model_map_json_pytorch
+        print(f"Found pytorch index at {model_map_json_pytorch}")
+      except AssertionError:
+        print(f"{model_map_json_pytorch} not found")
+   
+    if model_map_json is None:
+        print(f"Could not find index file in {checkpoint_dir}")
+        model_map_json = create_simple_index_file(checkpoint_dir)
+
+    with open(model_map_json) as json_map:
+        bin_index = json.load(json_map)
+
+    weight_map = {
+        "model.embed_tokens.weight": "tok_embeddings.weight",
+        "model.layers.{}.self_attn.q_proj.bias": "layers.{}.attention.wq.bias",
+        "model.layers.{}.self_attn.q_proj.weight": "layers.{}.attention.wq.weight",
+        "model.layers.{}.self_attn.k_proj.bias": "layers.{}.attention.wk.bias",
+        "model.layers.{}.self_attn.k_proj.weight": "layers.{}.attention.wk.weight",
+        "model.layers.{}.self_attn.v_proj.bias": "layers.{}.attention.wv.bias",
+        "model.layers.{}.self_attn.v_proj.weight": "layers.{}.attention.wv.weight",
+        "model.layers.{}.self_attn.o_proj.weight": "layers.{}.attention.wo.weight",
+        'model.layers.{}.self_attn.rotary_emb.inv_freq': None,
+        'model.layers.{}.mlp.gate_proj.weight': 'layers.{}.feed_forward.w1.weight',
+        "model.layers.{}.mlp.up_proj.weight": "layers.{}.feed_forward.w3.weight",
+        "model.layers.{}.mlp.down_proj.weight": "layers.{}.feed_forward.w2.weight",
+        "model.layers.{}.input_layernorm.weight": "layers.{}.attention_norm.weight",
+        "model.layers.{}.post_attention_layernorm.weight": "layers.{}.ffn_norm.weight",
+        "model.layers.{}.cross_attn.k_norm.weight": "layers.{}.cross_attention.k_norm.weight",
+        "model.layers.{}.cross_attn.k_proj.weight": "layers.{}.cross_attention.wk.weight",
+        "model.layers.{}.cross_attn.o_proj.weight": "layers.{}.cross_attention.wo.weight",
+        "model.layers.{}.cross_attn.q_norm.weight": "layers.{}.cross_attention.q_norm.weight",
+        "model.layers.{}.cross_attn.q_proj.weight": "layers.{}.cross_attention.wq.weight",
+        "model.layers.{}.cross_attn.v_proj.weight": "layers.{}.cross_attention.wv.weight",
+        "model.layers.{}.cross_attn_attn_gate": "layers.{}.cross_attn_attn_gate",
+        "model.layers.{}.cross_attn_mlp_gate": "layers.{}.cross_attn_mlp_gate",
+        "model.norm.weight": "norm.weight",
+        "lm_head.weight": "output.weight",
+    }
+    bin_files = {checkpoint_dir / bin for bin in bin_index["weight_map"].values()}
+
+    def permute(w, n_head):
+        if len(w.shape) == 1:
+            # For bias
+            return (
+                w.unsqueeze(1).view(n_head, 2, config.head_dim // 2, 1)
+                .transpose(1, 2)
+                .reshape(config.head_dim * n_head, 1).squeeze(1)
+            )
+        else:
+            dim = config.dim
+            return (
+                w.view(n_head, 2, config.head_dim // 2, dim)
+                .transpose(1, 2)
+                .reshape(config.head_dim * n_head, dim)
+            )
+
+    merged_result = {}
+    for file in sorted(bin_files):
+       if "safetensors" in str(file):
+           state_dict = load_safetensors_file(str(file), device="cpu")
+           merged_result.update(state_dict)
+       else:
+           state_dict = torch.load(str(file), map_location="cpu", mmap=True, weights_only=True)
+           merged_result.update(state_dict)
+    # Remove 'language_model' prefix from keys
+    merged_result = {
+        k[len("language_model."):] if k.startswith("language_model.") else k: v 
+        for k, v in merged_result.items()
+    }
+    final_result = {}
+    if 'lm_head.weight' not in merged_result:
+        merged_result['lm_head.weight'] = merged_result['model.embed_tokens.weight']
+    if "llava" in model_name.lower():
+        save_llava_vision_parts(merged_result, checkpoint_dir)
+    elif "llama" in model_name.lower() and "vision" in model_name.lower():
+        save_llama_vision_parts(merged_result, checkpoint_dir)
+    elif "qwen2.5" in model_name.lower():
+        save_qwen2_5vl_vision_parts(merged_result, checkpoint_dir)
+    for key, value in merged_result.items():
+        if "llava" in model_name.lower() and key.startswith(
+            ("model.vision_tower", "model.mm_projector", "model.image_newline")
+        ):
+            continue  # Skip these keys for final_result
+        elif "llama" in model_name.lower() and key.startswith(
+            ("vision_model", "multi_modal_projector")):
+            continue  # Skip these keys for final_result
+        elif "qwen2.5" in model_name.lower() and key.startswith("visual"):
+            continue
+        if "layers" in key:
+            abstract_key = re.sub(r'(\d+)', '{}', key)
+            layer_num = re.search(r'\d+', key).group(0)
+            new_key = weight_map[abstract_key]
+            if new_key is None:
+                continue
+            new_key = new_key.format(layer_num)
+        else:
+            new_key = weight_map[key]
+
+        final_result[new_key] = value
+
+    for key in tuple(final_result.keys()):
+        if "wq" in key:
+            q = final_result[key]
+            k = final_result[key.replace("wq", "wk")]
+            v = final_result[key.replace("wq", "wv")]
+            q = permute(q, config.n_head)
+            k = permute(k, config.n_local_heads)
+            if 'cross_attention' in key:
+                final_result[key] = q
+                final_result[key.replace("wq", "wkv")] = torch.cat([k, v])
+            else:
+                final_result[key.replace("wq", "wqkv")] = torch.cat([q, k, v])
+                del final_result[key]
+            del final_result[key.replace("wq", "wk")]
+            del final_result[key.replace("wq", "wv")]
+    print(f"Saving checkpoint to {checkpoint_dir / 'model.pth'}")
+    torch.save(final_result, checkpoint_dir / "model.pth")
+    if 'llama-3' in model_name.lower():
+        # containing 3.1 and 3.2
+        if 'llama-3.' in model_name.lower():
+            original_dir = checkpoint_dir / "original"
+        else:
+            original_dir = checkpoint_dir / "original"
+        tokenizer_model = original_dir / "tokenizer.model"
+        tokenizer_model_tiktoken = checkpoint_dir / "tokenizer.model"
+        print(f"Copying {tokenizer_model} to {tokenizer_model_tiktoken}")
+        shutil.copy(tokenizer_model, tokenizer_model_tiktoken)
+
+def create_simple_index_file(checkpoint_dir: Path):
+    from safetensors.torch import safe_open
+    # Find all .bin and .safetensors files
+    model_files = list(checkpoint_dir.glob('*.bin')) + list(checkpoint_dir.glob('*.safetensors'))
+    if not model_files:
+        raise FileNotFoundError(f"No .bin or .safetensors files found in {checkpoint_dir}")
+
+    weight_map = {}
+    total_size = 0
+    for model_file in model_files:
+        file_size = model_file.stat().st_size
+        total_size += file_size
+        if model_file.suffix == '.bin':
+            # For .bin files
+            state_dict = torch.load(model_file, map_location='cpu')
+        else:
+            # For .safetensors files
+            with safe_open(model_file, framework="pt", device="cpu") as f:
+                state_dict = {key: f.get_tensor(key) for key in f.keys()}
+        
+        # Add each weight to the weight_map
+        for key in state_dict.keys():
+            weight_map[key] = model_file.name
+    if model_file.suffix == '.bin':
+        index_file = checkpoint_dir / 'pytorch_model.bin.index.json'
+    else:
+        index_file = checkpoint_dir / 'model.safetensors.index.json'
+    # Create the index
+    index = {
+    "metadata": {"total_size": total_size},
+    "weight_map": weight_map
+    }
+    # Write the index file
+    with open(index_file, 'w') as f:
+        json.dump(index, f, indent=2)
+    print(f"Created index file: {index_file}")
+    return index_file
+        
+def save_llava_vision_parts(merged_result, checkpoint_dir):
+    parts = [
+        "vision_tower",
+        "mm_projector",
+        "image_newline"]
+    vision_modules = {}
+    for key, value in merged_result.items():
+        for part in parts:
+            if key.startswith(f"model.{part}"):
+                # getting the model. out of the key
+                vision_modules[key[6:]] = value
+                break
+ 
+    file_path = checkpoint_dir / "vision_modules.pth"
+    torch.save(vision_modules, file_path)
+    print(f"Saved vision_modules checkpoint to {file_path}")
+    
+def save_qwen2_5vl_vision_parts(merged_result, checkpoint_dir):
+    vision_modules = {}
+    for key, value in merged_result.items():
+        if key.startswith("visual"):
+            # getting the visual. out of the key
+            vision_modules[key[7:]] = value
+    file_path = checkpoint_dir / "vision_modules.pth"
+    torch.save(vision_modules, file_path)
+    print(f"Saved vision_modules checkpoint to {file_path}")
+
+def save_llama_vision_parts(merged_result, checkpoint_dir):
+    parts = [
+        "vision_model",
+        "multi_modal_projector"]
+    vision_modules = {}
+    for key, value in merged_result.items():
+        for part in parts:
+            if key.startswith(f"{part}"):
+                # getting the model. out of the key
+                vision_modules[key] = value
+                break
+ 
+    file_path = checkpoint_dir / "vision_modules.pth"
+    torch.save(vision_modules, file_path)
+    print(f"Saved vision_modules checkpoint to {file_path}")
+
+if __name__ == '__main__':
+    import argparse
+    parser = argparse.ArgumentParser(description='Convert HuggingFace checkpoint.')
+    parser.add_argument('--checkpoint_dir', type=Path, default=Path("checkpoints/meta-llama/llama-2-7b-chat-hf"))
+    parser.add_argument('--model_name', type=str, default=None)
+
+    args = parser.parse_args()
+    convert_hf_checkpoint(
+        checkpoint_dir=args.checkpoint_dir,
+        model_name=args.model_name,
+    )